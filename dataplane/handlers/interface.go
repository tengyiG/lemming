--- conflicted
+++ resolved
@@ -300,10 +300,7 @@
 			gnmiclient.BatchUpdate(sb, ocpath.Root().Interface(modelName).Subinterface(0).Ipv6().Address(ip).Ip().State(), au.LinkAddress.IP.String())
 			gnmiclient.BatchUpdate(sb, ocpath.Root().Interface(modelName).Subinterface(0).Ipv6().Address(ip).PrefixLength().State(), uint8(pl))
 		}
-<<<<<<< HEAD
-=======
 		// Forward all packets destined to this interface to the corresponding TAP interface.
->>>>>>> 06d48c6b
 		if err := engine.AddLayer3PuntRule(ctx, ni.fwd, modelName, ipBytes); err != nil {
 			log.Warningf("failed to add layer3 punt rule: %v", err)
 		}
@@ -335,12 +332,8 @@
 	modelName := engine.TapNameToIntfName(name)
 	sub := ni.getOrCreateInterface(modelName).GetOrCreateSubinterface(0)
 
-<<<<<<< HEAD
-	if nu.Type == unix.RTM_DELNEIGH {
-=======
 	switch nu.Type {
 	case unix.RTM_DELNEIGH:
->>>>>>> 06d48c6b
 		if err := engine.RemoveNeighbor(ctx, ni.fwd, ipToBytes(nu.IP)); err != nil {
 			log.Warningf("failed to add neighbor to dataplane: %v", err)
 			return
@@ -352,11 +345,7 @@
 			sub.GetOrCreateIpv4().DeleteNeighbor(nu.IP.String())
 			gnmiclient.BatchDelete(sb, ocpath.Root().Interface(modelName).Subinterface(0).Ipv4().Neighbor(nu.IP.String()).State())
 		}
-<<<<<<< HEAD
-	} else if nu.Type == unix.RTM_NEWNEIGH {
-=======
 	case unix.RTM_NEWNEIGH:
->>>>>>> 06d48c6b
 		if len(nu.HardwareAddr) == 0 {
 			log.Info("skipping neighbor update with no hwaddr")
 			return
@@ -426,11 +415,7 @@
 		}
 		// Make port only reply to IPs it have
 		if err := os.WriteFile(fmt.Sprintf("/proc/sys/net/ipv4/conf/%s/arp_ignore", i.Name), []byte("2"), 0600); err != nil {
-<<<<<<< HEAD
-			return fmt.Errorf("failed to set arp_accept to true: %v", err)
-=======
 			return fmt.Errorf("failed to set arp_ignore to 2: %v", err)
->>>>>>> 06d48c6b
 		}
 		if err := engine.UpdatePortSrcMAC(ctx, ni.fwd, i.Name, tap.HardwareAddr); err != nil {
 			return fmt.Errorf("failed to update MAC address for port %q: %w", i.Name, err)
@@ -439,15 +424,7 @@
 	return nil
 }
 
-<<<<<<< HEAD
-func ipStrToBytes(ip string) []byte {
-	ipBytes := net.ParseIP(ip)
-	return ipToBytes(ipBytes)
-}
-
-=======
 // ipToBytes converts a net.IP to a slice of bytes of the correct length (4 for IPv4, 16 for IPv6).
->>>>>>> 06d48c6b
 func ipToBytes(ip net.IP) []byte {
 	if ip.To4() != nil {
 		return ip.To4()
