// Copyright 2022 Google LLC
//
// Licensed under the Apache License, Version 2.0 (the "License");
// you may not use this file except in compliance with the License.
// You may obtain a copy of the License at
//
//      http://www.apache.org/licenses/LICENSE-2.0
//
// Unless required by applicable law or agreed to in writing, software
// distributed under the License is distributed on an "AS IS" BASIS,
// WITHOUT WARRANTIES OR CONDITIONS OF ANY KIND, either express or implied.
// See the License for the specific language governing permissions and
// limitations under the License.

// Package lemming provides reference device to be used with ondatra.
package lemming

import (
	"context"
	"fmt"
	"net"
	"sync"

	"github.com/openconfig/lemming/bgp"
	"github.com/openconfig/lemming/dataplane"
	fgnmi "github.com/openconfig/lemming/gnmi"
	"github.com/openconfig/lemming/gnmi/fakedevice"
	"github.com/openconfig/lemming/gnmi/oc"
	"github.com/openconfig/lemming/gnmi/reconciler"
	fgnoi "github.com/openconfig/lemming/gnoi"
	fgnsi "github.com/openconfig/lemming/gnsi"
	fgribi "github.com/openconfig/lemming/gribi"
	fp4rt "github.com/openconfig/lemming/p4rt"
	"github.com/openconfig/lemming/sysrib"
	"github.com/spf13/viper"
	"google.golang.org/grpc"
	"google.golang.org/grpc/credentials"
	"google.golang.org/grpc/reflection"
	"k8s.io/klog/v2"

	log "github.com/golang/glog"
)

type gRPCService struct {
	s       *grpc.Server
	lis     net.Listener
	stopped chan struct{}
}

// Device is the reference device implementation.
type Device struct {
	gnmignoignsiService *gRPCService
	gribiService        *gRPCService
	p4rtService         *gRPCService
	stop                func()

	gnmiServer  *fgnmi.Server
	gnoiServer  *fgnoi.Server
	gribiServer *fgribi.Server
	gnsiServer  *fgnsi.Server
	p4rtServer  *fp4rt.Server
	// Stores the errors if the server fails will be returned on call to stop.
	errsMu sync.Mutex
	errs   []error

	stopped chan struct{}
}

// Option are device startup options for lemming.
type Option func(*opt)

type opt struct {
	// deviceConfigJSON is the contents of the JSON document (prior to unmarshal).
	deviceConfigJSON []byte
	// tlsCredentials contains TLS credentials that can be used for a device.
	tlsCredentials credentials.TransportCredentials
}

<<<<<<< HEAD
// gRIBIAddr is the internal implementation that specifies the port that gRIBI should
// listen on.
type gRIBIAddr struct {
	host string
	port int
}

// isDevOpt implements the DevOpt interface.
func (*gRIBIAddr) isDevOpt() {}

// GRIBIAddr is a device option that specifies that the port that should be listened on
// is i.
func GRIBIAddr(host string, i int) *gRIBIAddr {
	return &gRIBIAddr{host: host, port: i}
}

// gNMIAddress is the internal implementation that specifies the port that gNMI should
// listen on.
type gNMIAddr struct {
	host string
	port int
}

// isDevOpt implements the DevOpt interface.
func (*gNMIAddr) isDevOpt() {}

// GNMIAddr specifies the host and port that the gNMI server should listen on.
func GNMIAddr(host string, i int) *gNMIAddr {
	return &gNMIAddr{host: host, port: i}
}

// p4RTAddress is the internal implementation that specifies the port that p4RT should
// listen on.
type p4RTAddr struct {
	host string
	port int
}

// isDevOpt implements the DevOpt interface.
func (*p4RTAddr) isDevOpt() {}

// P4RTAddr specifies the host and port that the p4RT server should listen on.
func P4RTAddr(host string, i int) *p4RTAddr {
	return &p4RTAddr{host: host, port: i}
}

// deviceConfig is a wrapper for an input OpenConfig RFC7951-marshalled JSON
// configuration for the device.
type deviceConfig struct {
	// json is the contents of the JSON document (prior to unmarshal).
	json []byte
=======
// resolveOpts applies all the options and returns a struct containing the result.
func resolveOpts(opts []Option) *opt {
	o := &opt{}
	for _, opt := range opts {
		opt(o)
	}
	return o
>>>>>>> 927bdcfc
}

// WithDeviceConfig sets the startup config of the device to c.
// Today we do not allow the configuration to be changed in flight, but this
// can be implemented in the future.
//
// This DeviceOption is intended for standalone device testing.
func WithDeviceConfig(c []byte) Option {
	return func(o *opt) {
		o.deviceConfigJSON = c
	}
}

// WithTLSCredsFromFile loads the credentials from the specified cert and key file
// and returns them such that they can be used for the gNMI and gRIBI servers.
func WithTLSCredsFromFile(certFile, keyFile string) (Option, error) {
	t, err := credentials.NewServerTLSFromFile(certFile, keyFile)
	if err != nil {
		return nil, err
	}
	return func(o *opt) {
		o.tlsCredentials = t
	}, nil
}

// WithTLSCreds returns a wrapper of TransportCredentials into a DevOpt.
func WithTLSCreds(c credentials.TransportCredentials) Option {
	return func(o *opt) {
		o.tlsCredentials = c
	}
}

// New returns a new initialized device.
<<<<<<< HEAD
func New(targetName, zapiURL string, opts ...DevOpt) (*Device, error) {
=======
func New(lis net.Listener, targetName, zapiURL string, opts ...Option) (*Device, error) {
>>>>>>> 927bdcfc
	var dplane *dataplane.Dataplane
	var recs []reconciler.Reconciler

	if viper.GetBool("enable_dataplane") {
		log.Info("enabling dataplane")
		var err error
		dplane, err = dataplane.New()
		if err != nil {
			return nil, err
		}
		recs = append(recs, dplane)
	}

<<<<<<< HEAD
	log.Info("starting gNMI")
=======
	resolvedOpts := resolveOpts(opts)

	jcfg := resolvedOpts.deviceConfigJSON
	root := &oc.Root{}
	switch jcfg {
	case nil:
		root.GetOrCreateNetworkInstance(fakedevice.DefaultNetworkInstance).Type = oc.NetworkInstanceTypes_NETWORK_INSTANCE_TYPE_DEFAULT_INSTANCE
	default:
		if err := oc.Unmarshal(jcfg, root); err != nil {
			return nil, fmt.Errorf("cannot unmarshal JSON configuration, %v", err)
		}
	}

>>>>>>> 927bdcfc
	var grpcOpts []grpc.ServerOption
	creds := resolvedOpts.tlsCredentials
	if creds != nil {
		grpcOpts = append(grpcOpts, grpc.Creds(creds))
	}

	s := grpc.NewServer(grpcOpts...)

	recs = append(recs,
		fakedevice.NewSystemBaseTask(),
		fakedevice.NewBootTimeTask(),
		bgp.NewGoBGPTaskDecl(zapiURL),
	)

	log.Info("starting gNSI")
	gnsiServer := fgnsi.New(s)

	gnmiServer, err := fgnmi.New(s, targetName, gnsiServer.GetPathZ(), recs...)
	if err != nil {
		return nil, err
	}

	log.Info("starting gRIBI")
	jcfg := optDeviceCfg(opts)
	root := &oc.Root{}
	switch jcfg {
	case nil:
		root.GetOrCreateNetworkInstance(fakedevice.DefaultNetworkInstance).Type = oc.NetworkInstanceTypes_NETWORK_INSTANCE_TYPE_DEFAULT_INSTANCE
	default:
		if err := oc.Unmarshal(jcfg, root); err != nil {
			return nil, fmt.Errorf("cannot unmarshal JSON configuration, %v", err)
		}
	}

	// TODO(wenbli): Use gRIBIs once we change lemming's KNE config to use different ports.
	//gRIBIs := grpc.NewServer()
	gribiServer, err := fgribi.New(s, root)
	if err != nil {
		return nil, err
	}

	log.Info("starting P4RT (there is nothing here yet)")
	P4RTs := grpc.NewServer()

	log.Info("Create listeners")
	gr := optGRIBIAddr(opts)
	gn := optGNMIAddr(opts)
	p4 := optP4RTAddr(opts)

	lgnmi, err := net.Listen("tcp", fmt.Sprintf("%s:%d", gn.host, gn.port))
	if err != nil {
		return nil, fmt.Errorf("cannot create gRPC server for gNMI/gNOI/gNSI, %v", err)
	}

	lgribi, err := net.Listen("tcp", fmt.Sprintf("%s:%d", gr.host, gr.port))
	if err != nil {
		return nil, fmt.Errorf("cannot create gRPC server for gRIBI, %v", err)
	}

	lp4rt, err := net.Listen("tcp", fmt.Sprintf("%s:%d", p4.host, p4.port))
	if err != nil {
		return nil, fmt.Errorf("cannot create gRPC server for P4RT, %v", err)
	}

	d := &Device{
		gnmignoignsiService: &gRPCService{
			s:       s,
			lis:     lgnmi,
			stopped: make(chan struct{}),
		},
		gribiService: &gRPCService{
			// TODO(wenbli): Change s to gRIBIs once we change lemming's KNE config to use different ports.
			s:       s,
			lis:     lgribi,
			stopped: make(chan struct{}),
		},
		p4rtService: &gRPCService{
			s:       P4RTs,
			lis:     lp4rt,
			stopped: make(chan struct{}),
		},
		gnmiServer:  gnmiServer,
		gnoiServer:  fgnoi.New(s),
		gribiServer: gribiServer,
		gnsiServer:  gnsiServer,
		p4rtServer:  fp4rt.New(P4RTs),
	}
	reflection.Register(s)
	d.startServer()

	cacheClient := gnmiServer.LocalClient()

	log.Infof("starting sysrib")
	sysribServer, err := sysrib.New(root)
	if err != nil {
		return nil, err
	}
	if err := sysribServer.Start(cacheClient, targetName, zapiURL); err != nil {
		return nil, fmt.Errorf("sysribServer failed to start: %v", err)
	}

	if err := gnmiServer.StartReconcilers(context.Background()); err != nil {
		return nil, err
	}

	log.Info("lemming created")
	return d, nil
}

<<<<<<< HEAD
// optGRIBIAddr finds the first occurrence of the GRIBIAddr option in opts.
// If no GRIBIAddr option is found, the default of localhost:0 is returned.
func optGRIBIAddr(opts []DevOpt) *gRIBIAddr {
	for _, o := range opts {
		if v, ok := o.(*gRIBIAddr); ok {
			return v
		}
	}
	return &gRIBIAddr{host: "localhost", port: 0}
}

// optGNMIAddr finds the first occurrence of the GNMIAddr option in opts.
// If no GNMIAddr option is found, the default of localhost:0 is returned.
func optGNMIAddr(opts []DevOpt) *gNMIAddr {
	for _, o := range opts {
		if v, ok := o.(*gNMIAddr); ok {
			return v
		}
	}
	return &gNMIAddr{host: "localhost", port: 0}
}

// optP4RTAddr finds the first occurrence of the P4RTAddr option in opts.
// If no P4RTAddr option is found, the default of localhost:0 is returned.
func optP4RTAddr(opts []DevOpt) *p4RTAddr {
	for _, o := range opts {
		if v, ok := o.(*p4RTAddr); ok {
			return v
		}
	}
	return &p4RTAddr{host: "localhost", port: 0}
}

// optDeviceCfg finds the first occurrence of the DeviceConfig option in opts.
func optDeviceCfg(opts []DevOpt) []byte {
	for _, o := range opts {
		if v, ok := o.(*deviceConfig); ok {
			return v.json
		}
	}
	return nil
}

// optTLSCreds finds the first occurrence of the tlsCreds option in opts.
func optTLSCreds(opts []DevOpt) *tlsCreds {
	for _, o := range opts {
		if v, ok := o.(*tlsCreds); ok {
			return v
		}
	}
	return nil
}

// GRIBIAddr returns the address that the gRIBI server is listening on.
func (d *Device) GRIBIAddr() string {
	return d.gribiService.lis.Addr().String()
}

// GNMIAddr returns the address that the gNMI/gNOI/gNSI server is listening on.
func (d *Device) GNMIAddr() string {
	return d.gnmignoignsiService.lis.Addr().String()
}

// P4RTAddr returns the address that the P4RT server is listening on.
func (d *Device) P4RTAddr() string {
	return d.p4rtService.lis.Addr().String()
}

// GRIBIListener returns the listener that the gRIBI server is listening on.
func (d *Device) GRIBIListener() net.Listener {
	return d.gribiService.lis
}

// GNMIListener returns the listener that the gNMI/gNOI/gNSI server is listening on.
func (d *Device) GNMIListener() net.Listener {
	return d.gnmignoignsiService.lis
}

// P4RTListener returns the listener that the P4RT server is listening on.
func (d *Device) P4RTListener() net.Listener {
	return d.p4rtService.lis
=======
// Addr returns the currently configured ip:port for the listening services.
func (d *Device) Addr() string {
	return d.lis.Addr().String()
>>>>>>> 927bdcfc
}

// Stop stops the listening services.
// If error is not nil, it will contain why the server failed.
func (d *Device) Stop() error {
	klog.Info("Stopping server")
	select {
	case <-d.stopped:
		klog.Infof("Server already stopped: %v", d.errs)
	default:
		d.stop()
	}
	d.errsMu.Lock()
	defer d.errsMu.Unlock()
	if err := d.gnmiServer.StopReconcilers(context.Background()); err != nil {
		d.errs = append(d.errs, err)
	}

	return fmt.Errorf("%v", d.errs)
}

// GNMI returns the gNMI server implementation.
func (d *Device) GNMI() *fgnmi.Server {
	return d.gnmiServer
}

// GNSI returns the gNSI server implementation.
func (d *Device) GNSI() *fgnsi.Server {
	return d.gnsiServer
}

func (d *Device) startServer() {
	d.stopped = make(chan struct{})
	services := map[string]*gRPCService{
		"gNMI/gNOI/gNSI": d.gnmignoignsiService,
		"gRIBI":          d.gribiService,
		"P4RT":           d.p4rtService,
	}
	for svcName, svc := range services {
		// Capture loop variables by value instead of reference.
		svcName, svc := svcName, svc
		go func() {
			if err := svc.s.Serve(svc.lis); err != nil {
				d.errsMu.Lock()
				defer d.errsMu.Unlock()
				d.errs = append(d.errs, err)
			}
			klog.Infof("%s server stopped: %v", svcName, d.errs)
			close(svc.stopped)
		}()
	}

	d.stop = func() {
		for _, svc := range services {
			svc.s.Stop()
		}
		for _, svc := range services {
			<-svc.stopped
		}
	}
}<|MERGE_RESOLUTION|>--- conflicted
+++ resolved
@@ -74,61 +74,18 @@
 	deviceConfigJSON []byte
 	// tlsCredentials contains TLS credentials that can be used for a device.
 	tlsCredentials credentials.TransportCredentials
-}
-
-<<<<<<< HEAD
-// gRIBIAddr is the internal implementation that specifies the port that gRIBI should
-// listen on.
-type gRIBIAddr struct {
+	gribiAddr      serviceAddr
+	gnmiAddr       serviceAddr
+	p4rtAddr       serviceAddr
+}
+
+// serviceAddr is the internal implementation that specifies the port that a g*
+// service should listen on.
+type serviceAddr struct {
 	host string
 	port int
 }
 
-// isDevOpt implements the DevOpt interface.
-func (*gRIBIAddr) isDevOpt() {}
-
-// GRIBIAddr is a device option that specifies that the port that should be listened on
-// is i.
-func GRIBIAddr(host string, i int) *gRIBIAddr {
-	return &gRIBIAddr{host: host, port: i}
-}
-
-// gNMIAddress is the internal implementation that specifies the port that gNMI should
-// listen on.
-type gNMIAddr struct {
-	host string
-	port int
-}
-
-// isDevOpt implements the DevOpt interface.
-func (*gNMIAddr) isDevOpt() {}
-
-// GNMIAddr specifies the host and port that the gNMI server should listen on.
-func GNMIAddr(host string, i int) *gNMIAddr {
-	return &gNMIAddr{host: host, port: i}
-}
-
-// p4RTAddress is the internal implementation that specifies the port that p4RT should
-// listen on.
-type p4RTAddr struct {
-	host string
-	port int
-}
-
-// isDevOpt implements the DevOpt interface.
-func (*p4RTAddr) isDevOpt() {}
-
-// P4RTAddr specifies the host and port that the p4RT server should listen on.
-func P4RTAddr(host string, i int) *p4RTAddr {
-	return &p4RTAddr{host: host, port: i}
-}
-
-// deviceConfig is a wrapper for an input OpenConfig RFC7951-marshalled JSON
-// configuration for the device.
-type deviceConfig struct {
-	// json is the contents of the JSON document (prior to unmarshal).
-	json []byte
-=======
 // resolveOpts applies all the options and returns a struct containing the result.
 func resolveOpts(opts []Option) *opt {
 	o := &opt{}
@@ -136,7 +93,6 @@
 		opt(o)
 	}
 	return o
->>>>>>> 927bdcfc
 }
 
 // WithDeviceConfig sets the startup config of the device to c.
@@ -150,6 +106,60 @@
 	}
 }
 
+// WithGRIBIAddr is a device option that specifies that the gRIBI address.
+func WithGRIBIAddr(host string, port int) Option {
+	return func(o *opt) {
+		o.gribiAddr.host = host
+		o.gribiAddr.port = port
+	}
+}
+
+// WithGNMIAddr is a device option that specifies that the gRIBI address.
+func WithGNMIAddr(host string, port int) Option {
+	return func(o *opt) {
+		o.gnmiAddr.host = host
+		o.gnmiAddr.port = port
+	}
+}
+
+// WithP4RTAddr is a device option that specifies that the P4RT address.
+func WithP4RTAddr(host string, port int) Option {
+	return func(o *opt) {
+		o.p4rtAddr.host = host
+		o.p4rtAddr.port = port
+	}
+}
+
+// gNMIAddress is the internal implementation that specifies the port that gNMI should
+// listen on.
+type gNMIAddr struct {
+	host string
+	port int
+}
+
+// isDevOpt implements the DevOpt interface.
+func (*gNMIAddr) isDevOpt() {}
+
+// GNMIAddr specifies the host and port that the gNMI server should listen on.
+func GNMIAddr(host string, i int) *gNMIAddr {
+	return &gNMIAddr{host: host, port: i}
+}
+
+// p4RTAddress is the internal implementation that specifies the port that p4RT should
+// listen on.
+type p4RTAddr struct {
+	host string
+	port int
+}
+
+// isDevOpt implements the DevOpt interface.
+func (*p4RTAddr) isDevOpt() {}
+
+// P4RTAddr specifies the host and port that the p4RT server should listen on.
+func P4RTAddr(host string, i int) *p4RTAddr {
+	return &p4RTAddr{host: host, port: i}
+}
+
 // WithTLSCredsFromFile loads the credentials from the specified cert and key file
 // and returns them such that they can be used for the gNMI and gRIBI servers.
 func WithTLSCredsFromFile(certFile, keyFile string) (Option, error) {
@@ -170,11 +180,7 @@
 }
 
 // New returns a new initialized device.
-<<<<<<< HEAD
-func New(targetName, zapiURL string, opts ...DevOpt) (*Device, error) {
-=======
-func New(lis net.Listener, targetName, zapiURL string, opts ...Option) (*Device, error) {
->>>>>>> 927bdcfc
+func New(targetName, zapiURL string, opts ...Option) (*Device, error) {
 	var dplane *dataplane.Dataplane
 	var recs []reconciler.Reconciler
 
@@ -188,9 +194,8 @@
 		recs = append(recs, dplane)
 	}
 
-<<<<<<< HEAD
 	log.Info("starting gNMI")
-=======
+
 	resolvedOpts := resolveOpts(opts)
 
 	jcfg := resolvedOpts.deviceConfigJSON
@@ -204,7 +209,6 @@
 		}
 	}
 
->>>>>>> 927bdcfc
 	var grpcOpts []grpc.ServerOption
 	creds := resolvedOpts.tlsCredentials
 	if creds != nil {
@@ -228,16 +232,6 @@
 	}
 
 	log.Info("starting gRIBI")
-	jcfg := optDeviceCfg(opts)
-	root := &oc.Root{}
-	switch jcfg {
-	case nil:
-		root.GetOrCreateNetworkInstance(fakedevice.DefaultNetworkInstance).Type = oc.NetworkInstanceTypes_NETWORK_INSTANCE_TYPE_DEFAULT_INSTANCE
-	default:
-		if err := oc.Unmarshal(jcfg, root); err != nil {
-			return nil, fmt.Errorf("cannot unmarshal JSON configuration, %v", err)
-		}
-	}
 
 	// TODO(wenbli): Use gRIBIs once we change lemming's KNE config to use different ports.
 	//gRIBIs := grpc.NewServer()
@@ -250,9 +244,9 @@
 	P4RTs := grpc.NewServer()
 
 	log.Info("Create listeners")
-	gr := optGRIBIAddr(opts)
-	gn := optGNMIAddr(opts)
-	p4 := optP4RTAddr(opts)
+	gr := resolvedOpts.gribiAddr
+	gn := resolvedOpts.gnmiAddr
+	p4 := resolvedOpts.p4rtAddr
 
 	lgnmi, err := net.Listen("tcp", fmt.Sprintf("%s:%d", gn.host, gn.port))
 	if err != nil {
@@ -314,60 +308,6 @@
 	return d, nil
 }
 
-<<<<<<< HEAD
-// optGRIBIAddr finds the first occurrence of the GRIBIAddr option in opts.
-// If no GRIBIAddr option is found, the default of localhost:0 is returned.
-func optGRIBIAddr(opts []DevOpt) *gRIBIAddr {
-	for _, o := range opts {
-		if v, ok := o.(*gRIBIAddr); ok {
-			return v
-		}
-	}
-	return &gRIBIAddr{host: "localhost", port: 0}
-}
-
-// optGNMIAddr finds the first occurrence of the GNMIAddr option in opts.
-// If no GNMIAddr option is found, the default of localhost:0 is returned.
-func optGNMIAddr(opts []DevOpt) *gNMIAddr {
-	for _, o := range opts {
-		if v, ok := o.(*gNMIAddr); ok {
-			return v
-		}
-	}
-	return &gNMIAddr{host: "localhost", port: 0}
-}
-
-// optP4RTAddr finds the first occurrence of the P4RTAddr option in opts.
-// If no P4RTAddr option is found, the default of localhost:0 is returned.
-func optP4RTAddr(opts []DevOpt) *p4RTAddr {
-	for _, o := range opts {
-		if v, ok := o.(*p4RTAddr); ok {
-			return v
-		}
-	}
-	return &p4RTAddr{host: "localhost", port: 0}
-}
-
-// optDeviceCfg finds the first occurrence of the DeviceConfig option in opts.
-func optDeviceCfg(opts []DevOpt) []byte {
-	for _, o := range opts {
-		if v, ok := o.(*deviceConfig); ok {
-			return v.json
-		}
-	}
-	return nil
-}
-
-// optTLSCreds finds the first occurrence of the tlsCreds option in opts.
-func optTLSCreds(opts []DevOpt) *tlsCreds {
-	for _, o := range opts {
-		if v, ok := o.(*tlsCreds); ok {
-			return v
-		}
-	}
-	return nil
-}
-
 // GRIBIAddr returns the address that the gRIBI server is listening on.
 func (d *Device) GRIBIAddr() string {
 	return d.gribiService.lis.Addr().String()
@@ -396,11 +336,6 @@
 // P4RTListener returns the listener that the P4RT server is listening on.
 func (d *Device) P4RTListener() net.Listener {
 	return d.p4rtService.lis
-=======
-// Addr returns the currently configured ip:port for the listening services.
-func (d *Device) Addr() string {
-	return d.lis.Addr().String()
->>>>>>> 927bdcfc
 }
 
 // Stop stops the listening services.
