--- conflicted
+++ resolved
@@ -206,13 +206,8 @@
 
 	log.Info("starting gRIBI")
 	// TODO(wenbli): Use gRIBIs once we change lemming's KNE config to use different ports.
-<<<<<<< HEAD
-	//gRIBIs := grpc.NewServer()
+	// gRIBIs := grpc.NewServer()
 	gribiServer, err := fgribi.New(s, cacheClient, targetName, root)
-=======
-	// gRIBIs := grpc.NewServer()
-	gribiServer, err := fgribi.New(s, root)
->>>>>>> e5116d96
 	if err != nil {
 		return nil, err
 	}
